use crate::error::SorobanHelperError;
use sha2::{Digest, Sha256};
use stellar_rpc_client::{Client, GetTransactionResponse};
use stellar_xdr::curr::{AccountEntry, Hash, TransactionEnvelope};


pub struct ProviderConfigs {
    pub rpc_url: String,
    pub network_passphrase: String,
}
pub struct Provider {
    rpc_client: Client,
    network_passphrase: String,
    network_id: Hash,
}

impl Provider {
<<<<<<< HEAD
    pub fn new(rpc_url: &str, network_passphrase: &str) -> Result<Self, SorobanHelperError> {
        let rpc_client = Client::new(rpc_url).map_err(|e| {
            SorobanHelperError::NetworkRequestFailed(format!("Failed to create RPC client: {}", e))
        })?;
        let network_id = Hash(Sha256::digest(network_passphrase.as_bytes()).into());
=======
    pub fn new(configs: ProviderConfigs) -> Result<Self, SorobanHelperError> {
        let rpc_client = Client::new(&configs.rpc_url)
            .map_err(|e| SorobanHelperError::NetworkRequestFailed(format!("Failed to create RPC client: {}", e)))?;
        let network_id = Hash(Sha256::digest(&configs.network_passphrase.as_bytes()).into());
>>>>>>> 1974ebec

        Ok(Self {
            rpc_client,
            network_passphrase: configs.network_passphrase,
            network_id,
        })
    }

    pub fn network_passphrase(&self) -> &str {
        &self.network_passphrase
    }

    pub fn network_id(&self) -> &Hash {
        &self.network_id
    }

    pub async fn get_account(&self, account_id: &str) -> Result<AccountEntry, SorobanHelperError> {
        self.rpc_client.get_account(account_id).await.map_err(|e| {
            SorobanHelperError::NetworkRequestFailed(format!(
                "Failed to get account {}: {}",
                account_id, e
            ))
        })
    }

    pub async fn simulate_transaction(
        &self,
        tx_envelope: &TransactionEnvelope,
    ) -> Result<stellar_rpc_client::SimulateTransactionResponse, SorobanHelperError> {
        self.rpc_client
            .simulate_transaction_envelope(tx_envelope)
            .await
            .map_err(|e| {
                SorobanHelperError::NetworkRequestFailed(format!(
                    "Failed to simulate transaction: {}",
                    e
                ))
            })
    }

    pub async fn send_transaction(
        &self,
        tx_envelope: &TransactionEnvelope,
    ) -> Result<GetTransactionResponse, SorobanHelperError> {
        self.rpc_client
            .send_transaction_polling(tx_envelope)
            .await
            .map_err(|e| {
                // Check if this is a "contract code already exists" error
                let error_string = e.to_string();
                if error_string.contains("ContractCodeAlreadyExists") {
                    return SorobanHelperError::ContractCodeAlreadyExists;
                }
                // Otherwise, it's a general transaction failure
                SorobanHelperError::NetworkRequestFailed(format!(
                    "Failed to send transaction: {}",
                    e
                ))
            })
    }
}<|MERGE_RESOLUTION|>--- conflicted
+++ resolved
@@ -2,7 +2,6 @@
 use sha2::{Digest, Sha256};
 use stellar_rpc_client::{Client, GetTransactionResponse};
 use stellar_xdr::curr::{AccountEntry, Hash, TransactionEnvelope};
-
 
 pub struct ProviderConfigs {
     pub rpc_url: String,
@@ -15,18 +14,11 @@
 }
 
 impl Provider {
-<<<<<<< HEAD
-    pub fn new(rpc_url: &str, network_passphrase: &str) -> Result<Self, SorobanHelperError> {
-        let rpc_client = Client::new(rpc_url).map_err(|e| {
+    pub fn new(configs: ProviderConfigs) -> Result<Self, SorobanHelperError> {
+        let rpc_client = Client::new(&configs.rpc_url).map_err(|e| {
             SorobanHelperError::NetworkRequestFailed(format!("Failed to create RPC client: {}", e))
         })?;
-        let network_id = Hash(Sha256::digest(network_passphrase.as_bytes()).into());
-=======
-    pub fn new(configs: ProviderConfigs) -> Result<Self, SorobanHelperError> {
-        let rpc_client = Client::new(&configs.rpc_url)
-            .map_err(|e| SorobanHelperError::NetworkRequestFailed(format!("Failed to create RPC client: {}", e)))?;
         let network_id = Hash(Sha256::digest(&configs.network_passphrase.as_bytes()).into());
->>>>>>> 1974ebec
 
         Ok(Self {
             rpc_client,

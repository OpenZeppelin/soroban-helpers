use crate::{Provider, Signer, error::SorobanHelperError};

pub struct AccountManager<'a> {
    provider: &'a Provider,
    signer: &'a Signer,
}

impl<'a> AccountManager<'a> {
    pub fn new(provider: &'a Provider, signer: &'a Signer) -> Self {
        Self { provider, signer }
    }
<<<<<<< HEAD
    
    pub async fn get_sequence(&self) -> Result<i64, SorobanHelperError> {
=======

    pub async fn get_sequence(&self) -> Result<i64, Box<dyn std::error::Error>> {
>>>>>>> 63dd1736
        let account_id = self.signer.account_id().clone();
        let account_details = self.provider.get_account(&account_id.to_string()).await?;
        Ok(account_details.seq_num.into())
    }

    pub fn account_id(&self) -> stellar_xdr::curr::AccountId {
        self.signer.account_id()
    }

    pub fn sign_transaction(
<<<<<<< HEAD
        &self, 
        tx: &stellar_xdr::curr::Transaction
    ) -> Result<stellar_xdr::curr::TransactionEnvelope, SorobanHelperError> {
=======
        &self,
        tx: &stellar_xdr::curr::Transaction,
    ) -> Result<stellar_xdr::curr::TransactionEnvelope, Box<dyn std::error::Error>> {
>>>>>>> 63dd1736
        self.signer.sign_transaction(tx, self.provider.network_id())
    }

    pub async fn send_transaction(
        &self,
<<<<<<< HEAD
        tx_envelope: &stellar_xdr::curr::TransactionEnvelope
    ) -> Result<stellar_rpc_client::GetTransactionResponse, SorobanHelperError> {
        self.provider.send_transaction(tx_envelope).await
=======
        tx_envelope: &stellar_xdr::curr::TransactionEnvelope,
    ) -> Result<stellar_rpc_client::GetTransactionResponse, Box<dyn std::error::Error>> {
        Ok(self.provider.send_transaction(tx_envelope).await?)
>>>>>>> 63dd1736
    }

    pub async fn simulate_transaction(
        &self,
<<<<<<< HEAD
        tx_envelope: &stellar_xdr::curr::TransactionEnvelope
    ) -> Result<stellar_rpc_client::SimulateTransactionResponse, SorobanHelperError> {
        self.provider.simulate_transaction(tx_envelope).await
=======
        tx_envelope: &stellar_xdr::curr::TransactionEnvelope,
    ) -> Result<stellar_rpc_client::SimulateTransactionResponse, Box<dyn std::error::Error>> {
        Ok(self.provider.simulate_transaction(tx_envelope).await?)
>>>>>>> 63dd1736
    }
}<|MERGE_RESOLUTION|>--- conflicted
+++ resolved
@@ -9,13 +9,8 @@
     pub fn new(provider: &'a Provider, signer: &'a Signer) -> Self {
         Self { provider, signer }
     }
-<<<<<<< HEAD
     
     pub async fn get_sequence(&self) -> Result<i64, SorobanHelperError> {
-=======
-
-    pub async fn get_sequence(&self) -> Result<i64, Box<dyn std::error::Error>> {
->>>>>>> 63dd1736
         let account_id = self.signer.account_id().clone();
         let account_details = self.provider.get_account(&account_id.to_string()).await?;
         Ok(account_details.seq_num.into())
@@ -26,41 +21,23 @@
     }
 
     pub fn sign_transaction(
-<<<<<<< HEAD
         &self, 
         tx: &stellar_xdr::curr::Transaction
     ) -> Result<stellar_xdr::curr::TransactionEnvelope, SorobanHelperError> {
-=======
-        &self,
-        tx: &stellar_xdr::curr::Transaction,
-    ) -> Result<stellar_xdr::curr::TransactionEnvelope, Box<dyn std::error::Error>> {
->>>>>>> 63dd1736
         self.signer.sign_transaction(tx, self.provider.network_id())
     }
 
     pub async fn send_transaction(
         &self,
-<<<<<<< HEAD
         tx_envelope: &stellar_xdr::curr::TransactionEnvelope
     ) -> Result<stellar_rpc_client::GetTransactionResponse, SorobanHelperError> {
         self.provider.send_transaction(tx_envelope).await
-=======
-        tx_envelope: &stellar_xdr::curr::TransactionEnvelope,
-    ) -> Result<stellar_rpc_client::GetTransactionResponse, Box<dyn std::error::Error>> {
-        Ok(self.provider.send_transaction(tx_envelope).await?)
->>>>>>> 63dd1736
     }
 
     pub async fn simulate_transaction(
         &self,
-<<<<<<< HEAD
         tx_envelope: &stellar_xdr::curr::TransactionEnvelope
     ) -> Result<stellar_rpc_client::SimulateTransactionResponse, SorobanHelperError> {
         self.provider.simulate_transaction(tx_envelope).await
-=======
-        tx_envelope: &stellar_xdr::curr::TransactionEnvelope,
-    ) -> Result<stellar_rpc_client::SimulateTransactionResponse, Box<dyn std::error::Error>> {
-        Ok(self.provider.simulate_transaction(tx_envelope).await?)
->>>>>>> 63dd1736
     }
 }
//! # Soroban Account Management
//!
//! This module provides types and functionality for handling Stellar accounts in Soroban,
//! including transaction signing for both single and multi-signature (multisig) accounts.
//!
//! ## Features
//!
//! - Account sequence number tracking and management
//! - Single and multi-signature account support
//! - Transaction signing with authorization control
//! - Account configuration (thresholds, weights, signers)
//!
//! ## Example
//!
//! ```rust,no_run
//! use soroban_rs::{Account, Env, EnvConfigs, Signer};
//! use ed25519_dalek::SigningKey;
//!
//! // Example private key (32 bytes)
//! let private_key_bytes: [u8; 32] = [
//!     1, 2, 3, 4, 5, 6, 7, 8, 9, 10, 11, 12, 13, 14, 15, 16, 17, 18, 19, 20, 21, 22, 23, 24, 25,
//!     26, 27, 28, 29, 30, 31, 32,
//! ];
//!
//! // Create a signer from a secret key
//! let signing_key = SigningKey::from_bytes(&private_key_bytes);
//! let signer = Signer::new(signing_key);
//!
//! // Single-signature account
//! let account = Account::single(signer);
//! ```
<<<<<<< HEAD
use crate::{Env, Signer, TransactionBuilder, error::SorobanHelperError, guard::Guard};
=======
use crate::{Env, Signer, TransactionBuilder, error::SorobanHelperError};
use std::fmt;
use std::ops::{Deref, DerefMut};
>>>>>>> 07f0a255
use stellar_strkey::ed25519::PublicKey;
use stellar_xdr::curr::{
    AccountEntry, AccountId, DecoratedSignature, Hash, Operation, OperationBody, SetOptionsOp,
    Signer as XdrSigner, SignerKey, Transaction, TransactionEnvelope, TransactionV1Envelope, VecM,
};

/// Represents a transaction sequence number for a Stellar account.
#[derive(Debug, Clone, Copy, PartialEq, Eq)]
pub struct AccountSequence(i64);

impl AccountSequence {
    /// Creates a new sequence number with the specified value.
    ///
    /// # Parameters
    ///
    /// * `val` - The i64 sequence number value
    pub fn new(val: i64) -> Self {
        Self(val)
    }

    /// Returns a new SequenceNumber incremented by one.
    pub fn next(&self) -> Self {
        Self(self.0 + 1)
    }

    /// Increments the sequence number and returns the new value.
    ///
    /// Unlike next() which leaves the original value unchanged, this method
    /// replaces the original sequence number.
    pub fn increment(self) -> Self {
        self.next()
    }

    /// Returns the raw i64 sequence number.
    pub fn value(self) -> i64 {
        self.0
    }
}

<<<<<<< HEAD
=======
impl fmt::Display for AccountSequence {
    fn fmt(&self, f: &mut fmt::Formatter<'_>) -> fmt::Result {
        write!(f, "{}", self.0)
    }
}

impl From<i64> for AccountSequence {
    fn from(val: i64) -> Self {
        Self(val)
    }
}

impl From<AccountSequence> for i64 {
    fn from(seq: AccountSequence) -> Self {
        seq.0
    }
}

/// Tracks and limits the number of authorized transaction calls for an account.
///
/// This provides a safety mechanism to limit the number of transactions that can be
/// submitted from a particular account, helping to prevent accidental or malicious
/// transaction spamming.
#[derive(Default, Debug, Clone, Copy, PartialEq, Eq)]
pub struct AuthorizedCalls(u16);

impl AuthorizedCalls {
    /// Creates a new AuthorizedCalls with the specified limit.
    ///
    /// # Parameters
    ///
    /// * `calls` - The maximum number of calls allowed
    pub fn new(calls: u16) -> Self {
        Self(calls)
    }

    /// Checks if the account can make additional calls.
    ///
    /// Returns `true` if there are remaining calls available.
    pub fn can_call(&self) -> bool {
        self.0 > 0
    }

    /// Attempts to decrement the authorized calls counter.
    ///
    /// # Returns
    ///
    /// * `Ok(())` if the call counter was successfully decremented
    /// * `Err` if no calls remain
    pub fn try_decrement(&mut self) -> Result<(), SorobanHelperError> {
        if !self.can_call() {
            return Err(SorobanHelperError::Unauthorized(
                "Account has reached the max number of authorized calls".to_string(),
            ));
        }

        self.0 -= 1;
        Ok(())
    }
}

impl fmt::Display for AuthorizedCalls {
    fn fmt(&self, f: &mut fmt::Formatter<'_>) -> fmt::Result {
        write!(f, "{}", self.0)
    }
}

impl Deref for AuthorizedCalls {
    type Target = u16;

    fn deref(&self) -> &Self::Target {
        &self.0
    }
}

impl DerefMut for AuthorizedCalls {
    fn deref_mut(&mut self) -> &mut Self::Target {
        &mut self.0
    }
}

impl From<u16> for AuthorizedCalls {
    fn from(value: u16) -> Self {
        Self(value)
    }
}

impl From<i16> for AuthorizedCalls {
    fn from(value: i16) -> Self {
        Self(value as u16)
    }
}

>>>>>>> 07f0a255
/// Configuration options for setting up or modifying a Stellar account.
///
/// Used to configure thresholds and signers for an account. This is particularly
/// useful for creating or modifying multisig accounts with specific
/// threshold requirements.
///
/// # Example
///
/// ```rust,no_run
/// use soroban_rs::AccountConfig;
/// use stellar_strkey::ed25519::PublicKey;
///
/// let config = AccountConfig::new()
///     .with_master_weight(10)
///     .with_thresholds(1, 5, 10)
///     .add_signer(PublicKey::from_string("PUBLIC KEY").unwrap(), 5);
/// ```
#[derive(Default, Debug, Clone)]
pub struct AccountConfig {
    /// Weight assigned to the master key (account owner)
    master_weight: Option<u32>,
    /// Threshold for low security operations
    low_threshold: Option<u32>,
    /// Threshold for medium security operations
    med_threshold: Option<u32>,
    /// Threshold for high security operations
    high_threshold: Option<u32>,
    /// Additional signers with their respective weights
    signers: Vec<(PublicKey, u32)>,
}

impl AccountConfig {
    /// Creates a new empty account configuration.
    pub fn new() -> Self {
        Self::default()
    }

    /// Sets the master key weight for the account.
    ///
    /// # Parameters
    ///
    /// * `weight` - The weight to assign to the master key
    ///   Set to 0 to prevent the master key from being used for signing
    pub fn with_master_weight(mut self, weight: u32) -> Self {
        self.master_weight = Some(weight);
        self
    }

    /// Sets the threshold values for low, medium, and high security operations.
    ///
    /// # Parameters
    ///
    /// * `low` - Threshold for low security operations (e.g., setting options)
    /// * `med` - Threshold for medium security operations (e.g., payments)
    /// * `high` - Threshold for high security operations (e.g., account merge)
    pub fn with_thresholds(mut self, low: u32, med: u32, high: u32) -> Self {
        self.low_threshold = Some(low);
        self.med_threshold = Some(med);
        self.high_threshold = Some(high);
        self
    }

    /// Adds a new signer with the specified weight.
    ///
    /// # Parameters
    ///
    /// * `key` - The public key of the signer to add
    /// * `weight` - The weight to assign to this signer
    pub fn add_signer(mut self, key: PublicKey, weight: u32) -> Self {
        self.signers.push((key, weight));
        self
    }

    /// Helper function to create a signer operation
    fn create_signer_operation(&self, public_key: &PublicKey, weight: u32) -> Operation {
        let signer_key = SignerKey::Ed25519(public_key.0.into());
        Operation {
            source_account: None,
            body: OperationBody::SetOptions(SetOptionsOp {
                inflation_dest: None,
                clear_flags: None,
                set_flags: None,
                master_weight: None,
                low_threshold: None,
                med_threshold: None,
                high_threshold: None,
                home_domain: None,
                signer: Some(XdrSigner {
                    key: signer_key,
                    weight,
                }),
            }),
        }
    }

    /// Helper function to create a thresholds operation
    fn create_thresholds_operation(&self) -> Option<Operation> {
        let has_thresholds = self.master_weight.is_some()
            || self.low_threshold.is_some()
            || self.med_threshold.is_some()
            || self.high_threshold.is_some();

        if !has_thresholds {
            return None;
        }

        Some(Operation {
            source_account: None,
            body: OperationBody::SetOptions(SetOptionsOp {
                inflation_dest: None,
                clear_flags: None,
                set_flags: None,
                master_weight: self.master_weight,
                low_threshold: self.low_threshold,
                med_threshold: self.med_threshold,
                high_threshold: self.high_threshold,
                home_domain: None,
                signer: None,
            }),
        })
    }
}

/// Represents a single-signature account.
#[derive(Clone)]
pub struct SingleAccount {
    /// The account's identifier
    account_id: AccountId,
    /// Signer associated with this account
<<<<<<< HEAD
    pub signers: Vec<Signer>,
    /// List of guards associated with this account
    pub guards: Vec<Guard>,
=======
    signer: Box<Signer>,
    /// Tracks and limits the number of authorized calls for this account
    authorized_calls: AuthorizedCalls,
}

impl SingleAccount {
    /// Creates a new single-signature account
    ///
    /// # Parameters
    ///
    /// * `signer` - The signer for this account
    /// * `authorized_calls` - The number of calls to authorize
    pub fn new(signer: Signer, authorized_calls: impl Into<AuthorizedCalls>) -> Self {
        Self {
            account_id: signer.account_id(),
            signer: Box::new(signer),
            authorized_calls: authorized_calls.into(),
        }
    }
}

impl fmt::Display for SingleAccount {
    fn fmt(&self, f: &mut fmt::Formatter<'_>) -> fmt::Result {
        write!(f, "SingleAccount({})", self.account_id.0)
    }
>>>>>>> 07f0a255
}

/// Represents a multisig account.
#[derive(Clone)]
pub struct MultisigAccount {
    /// The account's identifier
    account_id: AccountId,
    /// Signers associated with this account
<<<<<<< HEAD
    pub signers: Vec<Signer>,
    /// List of guards associated with this account
    pub guards: Vec<Guard>,
=======
    signers: Vec<Signer>,
    /// Tracks and limits the number of authorized calls for this account
    authorized_calls: AuthorizedCalls,
}

impl MultisigAccount {
    /// Creates a new multisig account
    ///
    /// # Parameters
    ///
    /// * `account_id` - The identifier for this account
    /// * `signers` - A vector of signers for this account
    /// * `authorized_calls` - The number of calls to authorize
    pub fn new(
        account_id: AccountId,
        signers: Vec<Signer>,
        authorized_calls: impl Into<AuthorizedCalls>,
    ) -> Self {
        Self {
            account_id,
            signers,
            authorized_calls: authorized_calls.into(),
        }
    }
}

impl fmt::Display for MultisigAccount {
    fn fmt(&self, f: &mut fmt::Formatter<'_>) -> fmt::Result {
        write!(
            f,
            "MultisigAccount({}, {} signers)",
            self.account_id.0,
            self.signers.len()
        )
    }
>>>>>>> 07f0a255
}

/// Represents either a single-signature or multisig account.
///
/// This is the main account type used for interacting with the Stellar network.
/// It provides methods for signing transactions, configuring account settings,
/// and managing sequence numbers.
#[derive(Clone)]
pub enum Account {
    /// Single-signature account with one key pair
    KeyPair(SingleAccount),
    /// Multi-signature account
    Multisig(MultisigAccount),
}

impl fmt::Display for Account {
    fn fmt(&self, f: &mut fmt::Formatter<'_>) -> fmt::Result {
        match self {
            Self::KeyPair(account) => write!(f, "{}", account),
            Self::Multisig(account) => write!(f, "{}", account),
        }
    }
}

impl From<SingleAccount> for Account {
    fn from(account: SingleAccount) -> Self {
        Self::KeyPair(account)
    }
}

impl From<MultisigAccount> for Account {
    fn from(account: MultisigAccount) -> Self {
        Self::Multisig(account)
    }
}

impl From<Signer> for Account {
    fn from(signer: Signer) -> Self {
        Self::single(signer)
    }
}

// Single merged implementation block for Account
impl Account {
    // ==== Constructors ====

    /// Creates a new single-signature Account instance with the provided signer.
    ///
    /// # Parameters
    ///
    /// * `signer` - The signer for this account
    ///
    /// # Returns
    ///
    /// A new `Account` instance with the KeyPair variant
    pub fn single(signer: Signer) -> Self {
<<<<<<< HEAD
        Self::KeyPair(SingleAccount {
            account_id: signer.account_id(),
            signers: vec![signer],
            guards: Vec::new(),
        })
=======
        Self::KeyPair(SingleAccount::new(signer, i16::MAX))
>>>>>>> 07f0a255
    }

    /// Creates a new multisig Account instance with the provided account ID and signers.
    ///
    /// # Parameters
    ///
    /// * `account_id` - The identifier for this account
    /// * `signers` - A vector of signers for this multi-signature account
    ///
    /// # Returns
    ///
    /// A new `Account` instance with the Multisig variant
    pub fn multisig(account_id: AccountId, signers: Vec<Signer>) -> Self {
<<<<<<< HEAD
        Self::Multisig(MultisigAccount {
            account_id,
            signers,
            guards: Vec::new(),
        })
=======
        Self::Multisig(MultisigAccount::new(account_id, signers, i16::MAX))
>>>>>>> 07f0a255
    }

    // ==== Core Account Methods ====

    /// Returns the account's identifier.
    pub fn account_id(&self) -> AccountId {
        match self {
            Self::KeyPair(account) => account.account_id.clone(),
            Self::Multisig(account) => account.account_id.clone(),
        }
    }

    /// Returns a reference to the account's signers.
    pub fn signers(&self) -> &[Signer] {
        match self {
            Self::KeyPair(account) => std::slice::from_ref(&*account.signer),
            Self::Multisig(account) => &account.signers,
        }
    }

<<<<<<< HEAD
    /// Adds a guard to the account.
    ///
    /// Guards are used to control and limit operations that can be performed with this account.
    /// Multiple guards can be added to an account, and all guards must pass for operations to proceed.
    ///
    /// # Parameters
    ///
    /// * `guard` - The guard to add to the account
    pub fn add_guard(&mut self, guard: Guard) {
=======
    /// Returns the current authorized calls tracker.
    pub fn authorized_calls(&self) -> AuthorizedCalls {
>>>>>>> 07f0a255
        match self {
            Self::KeyPair(account) => account.guards.push(guard),
            Self::Multisig(account) => account.guards.push(guard),
        }
    }

<<<<<<< HEAD
    /// Checks if all guards associated with this account are satisfied.
    ///
    /// This method evaluates all guards attached to the account and returns
    /// true only if all of them pass their respective checks.
    ///
    /// # Returns
    ///
    /// * `true` - If all guards pass their checks (or if there are no guards)
    /// * `false` - If any guard fails its check
    pub fn check_guards(&self) -> bool {
=======
    /// Returns a mutable reference to the authorized calls tracker.
    pub fn authorized_calls_mut(&mut self) -> &mut AuthorizedCalls {
>>>>>>> 07f0a255
        match self {
            Self::KeyPair(account) => account.guards.iter().all(|g| g.check()),
            Self::Multisig(account) => account.guards.iter().all(|g| g.check()),
        }
    }

<<<<<<< HEAD
    /// Updates the state of all guards after an operation has been performed.
    ///
    /// This method should be called after a successful operation to update
    /// the internal state of all guards (e.g., decrement remaining allowed calls).
    pub fn update_guards(&mut self) {
        match self {
            Self::KeyPair(account) => account.guards.iter_mut().for_each(|g| g.update()),
            Self::Multisig(account) => account.guards.iter_mut().for_each(|g| g.update()),
        }
=======
    /// Loads the account information from the network.
    ///
    /// # Parameters
    /// * `env` - The environment to use for loading the account
    ///
    /// # Returns
    /// * `AccountEntry` - The account information
    pub async fn load(&self, env: &Env) -> Result<AccountEntry, SorobanHelperError> {
        env.get_account(&self.account_id().to_string()).await
>>>>>>> 07f0a255
    }

    /// Gets the current sequence number for the account.
    ///
    /// # Parameters
    ///
    /// * `env` - The environment to use for fetching the sequence number
    ///
    /// # Returns
    ///
    /// The current sequence number wrapped in `AccountSequence`
    pub async fn get_sequence(&self, env: &Env) -> Result<AccountSequence, SorobanHelperError> {
        let entry = self.load(env).await?;
        Ok(AccountSequence::from(entry.seq_num.0))
    }

    /// Retrieves the next available sequence number.
    ///
    /// This is useful when preparing a new transaction.
    ///
    /// # Parameters
    ///
    /// * `env` - The environment to use for fetching the sequence number
    ///
    /// # Returns
    ///
    /// The next sequence number (current + 1) wrapped in `AccountSequence`
    pub async fn next_sequence(&self, env: &Env) -> Result<AccountSequence, SorobanHelperError> {
        Ok(self.get_sequence(env).await?.next())
    }

    // ==== Transaction and Authorization Methods ====

    /// Sets the number of authorized calls for the account.
    ///
    /// # Parameters
    ///
<<<<<<< HEAD
    /// * `tx` - The transaction to sign
    /// * `network_id` - The network ID hash
    ///
    /// # Returns
    ///
    /// A signed transaction envelope
    pub fn sign_transaction(
        &mut self,
        tx: &Transaction,
        network_id: &Hash,
    ) -> Result<TransactionEnvelope, SorobanHelperError> {
        if !self.check_guards() {
            return Err(SorobanHelperError::Unauthorized(
                "The transaction didn't pass one or more guards".to_string(),
            ));
        }

        let signatures = Self::sign_with_tx(tx, network_id, self.signers())?;
        self.update_guards();

        Ok(TransactionEnvelope::Tx(TransactionV1Envelope {
            tx: tx.clone(),
            signatures,
        }))
=======
    /// * `authorized_calls` - The number of calls to authorize
    pub fn set_authorized_calls(&mut self, authorized_calls: i16) {
        *self.authorized_calls_mut() = authorized_calls.into();
>>>>>>> 07f0a255
    }

    /// Signs a transaction envelope by appending new signatures.
    ///
    /// # Parameters
    ///
    /// * `tx_envelope` - The transaction envelope to sign
    /// * `network_id` - The network ID hash
    ///
    /// # Returns
    ///
    /// A transaction envelope with the new signatures appended
    pub fn sign_transaction_envelope(
        &mut self,
        tx_envelope: &TransactionEnvelope,
        network_id: &Hash,
    ) -> Result<TransactionEnvelope, SorobanHelperError> {
<<<<<<< HEAD
        if !self.check_guards() {
            return Err(SorobanHelperError::Unauthorized(
                "The transaction didn't pass one or more guards".to_string(),
            ));
=======
        if !self.authorized_calls().can_call() {
            return Err(SorobanHelperError::Unauthorized(format!(
                "Account {} has reached the max number of authorized calls",
                self
            )));
>>>>>>> 07f0a255
        }

        let tx_v1 = match tx_envelope {
            TransactionEnvelope::Tx(tx_v1) => tx_v1,
            _ => {
                return Err(SorobanHelperError::XdrEncodingFailed(
                    "Invalid transaction envelope".to_string(),
                ));
            }
        };

        let prev_signatures = tx_v1.signatures.clone();
        let new_signatures = Self::sign_with_signers(&tx_v1.tx, network_id, self.signers())?;

        let mut all_signatures = prev_signatures.to_vec();
        all_signatures.extend(new_signatures.to_vec());
        let signatures: VecM<DecoratedSignature, 20> = all_signatures.try_into().map_err(|_| {
            SorobanHelperError::XdrEncodingFailed(
                "Too many signatures for XDR vector (max 20)".to_string(),
            )
        })?;

        self.update_guards();

        Ok(TransactionEnvelope::Tx(TransactionV1Envelope {
            tx: tx_v1.tx.clone(),
            signatures,
        }))
    }

    /// Configures the account by building and signing a transaction that sets options.
    ///
    /// This can be used to add signers, set thresholds, and modify other account settings.
    ///
    /// # Parameters
    ///
    /// * `env` - The environment to use for transaction building
    /// * `config` - The account configuration to apply
    ///
    /// # Returns
    ///
    /// A signed transaction envelope containing the set options operations
    pub async fn configure(
        mut self,
        env: &Env,
        config: AccountConfig,
    ) -> Result<TransactionEnvelope, SorobanHelperError> {
        let mut tx = TransactionBuilder::new(&self, env);

        // Add set options operation for each signer configuration
        for (public_key, weight) in &config.signers {
            tx = tx.add_operation(config.create_signer_operation(public_key, *weight));
        }

        // Add thresholds if any are specified
        if let Some(op) = config.create_thresholds_operation() {
            tx = tx.add_operation(op);
        }

        let tx = tx.simulate_and_build(env, &self).await?;
        self.sign_transaction(&tx, &env.network_id())
    }

    /// Signs a transaction, ensuring the account still has authorized calls.
    ///
    /// Decrements the authorized call counter when successful.
    ///
    /// # Parameters
    ///
    /// * `tx` - The transaction to sign
    /// * `network_id` - The network ID hash
    ///
    /// # Returns
    ///
    /// A signed transaction envelope
    pub fn sign_transaction(
        &mut self,
        tx: &Transaction,
        network_id: &Hash,
    ) -> Result<TransactionEnvelope, SorobanHelperError> {
        if !self.authorized_calls().can_call() {
            return Err(SorobanHelperError::Unauthorized(format!(
                "Account {} has reached the max number of authorized calls",
                self
            )));
        }

        let signatures = Self::sign_with_signers(tx, network_id, self.signers())?;

        self.authorized_calls_mut().try_decrement()?;

        Ok(TransactionEnvelope::Tx(TransactionV1Envelope {
            tx: tx.clone(),
            signatures,
        }))
    }

    /// Signs a transaction without checking or decrementing the authorized_calls counter.
    ///
    /// This method bypasses authorization checks and should be used with caution.
    ///
    /// # Parameters
    ///
    /// * `tx` - The transaction to sign
    /// * `network_id` - The network ID hash
    ///
    /// # Returns
    ///
    /// A signed transaction envelope
    pub fn sign_transaction_unsafe(
        &self,
        tx: &Transaction,
        network_id: &Hash,
    ) -> Result<TransactionEnvelope, SorobanHelperError> {
        let signatures = Self::sign_with_signers(tx, network_id, self.signers())?;

        Ok(TransactionEnvelope::Tx(TransactionV1Envelope {
            tx: tx.clone(),
            signatures,
        }))
    }

    /// Sign a transaction using the account's signers.
    ///
    /// # Parameters
    ///
    /// * `tx` - The transaction to sign
    /// * `network_id` - The network ID hash
    /// * `signers` - The signers to use
    ///
    /// # Returns
    ///
    /// A vector of decorated signatures
    fn sign_with_signers(
        tx: &Transaction,
        network_id: &Hash,
        signers: &[Signer],
    ) -> Result<VecM<DecoratedSignature, 20>, SorobanHelperError> {
        if signers.is_empty() {
            return Err(SorobanHelperError::SigningFailed(
                "No signers provided".to_string(),
            ));
        }

        let signatures: Vec<DecoratedSignature> = signers
            .iter()
            .map(|signer| signer.sign_transaction(tx, network_id))
            .collect::<Result<_, _>>()?;

        signatures.try_into().map_err(|_| {
            SorobanHelperError::XdrEncodingFailed(
                "Too many signatures for XDR vector (max 20)".to_string(),
            )
        })
    }
}

#[cfg(test)]
mod test {
    use stellar_xdr::curr::{OperationBody, Signer as XdrSigner, SignerKey, TransactionEnvelope};

<<<<<<< HEAD
    use crate::guard::Guard;
    use crate::mock::{all_signers, mock_env, mock_signer1, mock_signer3};
    use crate::{Account, AccountConfig, SorobanHelperError, TransactionBuilder};
=======
    use crate::account::{AccountConfig, AuthorizedCalls, MultisigAccount, SingleAccount};
    use crate::mock::{all_signers, mock_env, mock_signer1, mock_signer3};
    use crate::{Account, TransactionBuilder};
>>>>>>> 07f0a255

    #[tokio::test]
    async fn load_account() {
        let env = mock_env(None, None, None);

        // Test single account operations
        let account = Account::single(mock_signer1());

        // Test account loading
        let entry = account.load(&env).await;

        let expected_account_id = mock_signer1().account_id().0.to_string();
        let res_account_id = entry.unwrap().account_id.0.to_string();

        assert_eq!(expected_account_id, res_account_id);
    }

    #[tokio::test]
    async fn multisig() {
        let env = mock_env(None, None, None);

        // Test single account operations
        let account = Account::multisig(mock_signer3().account_id(), all_signers());

        // Test account loading
        let entry = account.load(&env).await;

        let expected_account_id = mock_signer3().account_id().0.to_string();
        let res_account_id = entry.unwrap().account_id.0.to_string();

        let signers = account.signers();

        for (i, sig) in signers.iter().enumerate() {
            assert_eq!(sig.account_id(), all_signers()[i].account_id())
        }

        assert_eq!(expected_account_id, res_account_id);
    }

    #[tokio::test]
    async fn sign_transaction() {
        let env = mock_env(None, None, None);

        // Test single account operations
        let mut account = Account::single(mock_signer1());

        // Test sign transaction
        let tx = TransactionBuilder::new(&account, &env)
            .build()
            .await
            .unwrap();

<<<<<<< HEAD
        let authorized_calls = Guard::NumberOfAllowedCalls(1);
        account.add_guard(authorized_calls);
=======
        account.set_authorized_calls(1_i16);
>>>>>>> 07f0a255

        let signed_tx = account.sign_transaction(&tx, &env.network_id());

        assert!(signed_tx.is_ok());

        // when exceeded number of authorized calls
        let signed_tx_2 = account.sign_transaction(&tx, &env.network_id());
        assert!(signed_tx_2.is_err());
        // asserts it throws the right error
        assert_eq!(
            signed_tx_2.err().unwrap(),
            SorobanHelperError::Unauthorized(
                "The transaction didn't pass one or more guards".to_string()
            )
        );
    }

    #[tokio::test]
    async fn sign_transaction_unsafe() {
        let env = mock_env(None, None, None);

        // Test single account operations
        let mut account = Account::single(mock_signer1());

        // Test sign transaction
        let tx = TransactionBuilder::new(&account, &env)
            .build()
            .await
            .unwrap();

        // no authorized calls
<<<<<<< HEAD
        let authorized_calls = Guard::NumberOfAllowedCalls(0);
        account.add_guard(authorized_calls);
=======
        account.set_authorized_calls(0_i16);
>>>>>>> 07f0a255

        // sign unsafe does not check the remaining authorized calls.
        let signed_tx = account.sign_transaction_unsafe(&tx, &env.network_id());

        assert!(signed_tx.is_ok());
    }

<<<<<<< HEAD
=======
    #[test]
    fn test_authorized_calls_decrement() {
        let mut auth = AuthorizedCalls::new(2);
        assert!(auth.can_call());
        assert!(auth.try_decrement().is_ok());
        assert!(auth.try_decrement().is_ok());
        assert!(auth.try_decrement().is_err());
    }

    #[test]
    fn test_authorized_calls_value() {
        let auth_zero = AuthorizedCalls::new(0);
        assert_eq!(*auth_zero, 0);
        assert!(!auth_zero.can_call());

        let auth_with_calls = AuthorizedCalls::new(42);
        assert_eq!(*auth_with_calls, 42);
        assert!(auth_with_calls.can_call());

        let mut auth_decrement = AuthorizedCalls::new(5);
        assert_eq!(*auth_decrement, 5);

        assert!(auth_decrement.try_decrement().is_ok());
        assert_eq!(*auth_decrement, 4);

        assert!(auth_decrement.try_decrement().is_ok());
        assert_eq!(*auth_decrement, 3);
    }

    #[test]
    fn test_authorized_calls_deref_mut() {
        let mut auth = AuthorizedCalls::new(5);
        assert_eq!(*auth, 5);

        *auth = 10;
        assert_eq!(*auth, 10);
        assert!(auth.can_call());
    }

    #[test]
    fn test_authorized_calls_from() {
        let auth_from_u16 = AuthorizedCalls::from(123_u16);
        assert_eq!(*auth_from_u16, 123);

        let auth_from_i16 = AuthorizedCalls::from(456_i16);
        assert_eq!(*auth_from_i16, 456);
    }

    #[test]
    fn test_display_implementation() {
        let seq = crate::account::AccountSequence::new(42);
        assert_eq!(seq.to_string(), "42");

        let auth = crate::account::AuthorizedCalls::new(123);
        assert_eq!(auth.to_string(), "123");
    }

    #[test]
    fn test_account_sequence_conversions() {
        // Test From<i64> for AccountSequence
        let seq_from_i64 = crate::account::AccountSequence::from(123_i64);
        assert_eq!(seq_from_i64.value(), 123);

        // Test From<AccountSequence> for i64
        let seq = crate::account::AccountSequence::new(456);
        let i64_from_seq: i64 = seq.into();
        assert_eq!(i64_from_seq, 456);
    }

    #[test]
    fn test_account_config_default() {
        let config = AccountConfig::default();

        assert_eq!(config.master_weight, None);
        assert_eq!(config.low_threshold, None);
        assert_eq!(config.med_threshold, None);
        assert_eq!(config.high_threshold, None);
        assert!(config.signers.is_empty());

        let config_new = AccountConfig::new();
        assert_eq!(config.master_weight, config_new.master_weight);
        assert_eq!(config.low_threshold, config_new.low_threshold);
        assert_eq!(config.med_threshold, config_new.med_threshold);
        assert_eq!(config.high_threshold, config_new.high_threshold);
        assert_eq!(config.signers.len(), config_new.signers.len());
    }

    #[test]
    fn test_account_display_implementations() {
        let signer = mock_signer1();
        let single_account = SingleAccount::new(signer.clone(), 10_u16);
        let expected_single_display = format!("SingleAccount({})", signer.account_id().0);
        assert_eq!(single_account.to_string(), expected_single_display);

        let signers = all_signers();
        let account_id = mock_signer3().account_id();
        let multisig_account = MultisigAccount::new(account_id.clone(), signers.clone(), 5_u16);
        let expected_multisig_display = format!(
            "MultisigAccount({}, {} signers)",
            account_id.0,
            signers.len()
        );
        assert_eq!(multisig_account.to_string(), expected_multisig_display);

        let account_single = Account::single(mock_signer1());
        let account_multisig = Account::multisig(mock_signer3().account_id(), all_signers());

        assert!(account_single.to_string().starts_with("SingleAccount"));
        assert!(account_multisig.to_string().starts_with("MultisigAccount"));
    }

    #[test]
    fn test_account_from_implementations() {
        let signer1 = mock_signer1();
        let single_account = SingleAccount::new(signer1.clone(), 10_u16);
        let expected_id = single_account.account_id.0.to_string();
        let account_from_single: Account = single_account.into();

        assert!(matches!(account_from_single, Account::KeyPair(_)));

        assert!(
            matches!(account_from_single, Account::KeyPair(inner) if inner.account_id.0.to_string() == expected_id)
        );

        let signers = all_signers();
        let account_id = mock_signer3().account_id();

        let expected_multi_id = account_id.0.to_string();
        let expected_signers_len = signers.len();

        let multisig_account = MultisigAccount::new(account_id, signers, 5_u16);
        let account_from_multisig: Account = multisig_account.into();

        assert!(matches!(account_from_multisig, Account::Multisig(_)));

        assert!(matches!(account_from_multisig, Account::Multisig(inner) if
            inner.account_id.0.to_string() == expected_multi_id &&
            inner.signers.len() == expected_signers_len
        ));

        let signer2 = mock_signer1();
        let expected_signer_id = signer2.account_id().0.to_string();
        let account_from_signer: Account = signer2.into();

        assert!(matches!(account_from_signer, Account::KeyPair(_)));

        assert!(
            matches!(account_from_signer, Account::KeyPair(inner) if inner.account_id.0.to_string() == expected_signer_id)
        );
    }

>>>>>>> 07f0a255
    #[tokio::test]
    async fn test_next_sequence() {
        let env = mock_env(None, None, None);
        let account = Account::single(mock_signer1());

        let current_seq = account.get_sequence(&env).await.unwrap();

        let next_seq = account.next_sequence(&env).await.unwrap();
        assert_eq!(next_seq.value(), current_seq.value() + 1);

        let second_current = account.get_sequence(&env).await.unwrap();
        let second_next = account.next_sequence(&env).await.unwrap();
        assert_eq!(second_current.value(), current_seq.value());

        assert_eq!(second_next.value(), second_current.value() + 1);
    }

    #[test]
    fn test_create_thresholds_operation() {
        let empty_config = AccountConfig::new();
        assert!(empty_config.create_thresholds_operation().is_none());

        let master_weight_config = AccountConfig::new().with_master_weight(5);
        assert!(master_weight_config.create_thresholds_operation().is_some());

        let thresholds_config = AccountConfig::new().with_thresholds(1, 2, 3);
        assert!(thresholds_config.create_thresholds_operation().is_some());

        let low_threshold_config = AccountConfig::new().with_thresholds(1, 0, 0);
        let low_op = low_threshold_config.create_thresholds_operation().unwrap();
        if let OperationBody::SetOptions(op_body) = &low_op.body {
            assert_eq!(op_body.low_threshold, Some(1));
            assert_eq!(op_body.med_threshold, Some(0));
            assert_eq!(op_body.high_threshold, Some(0));
        }

        let med_threshold_config = AccountConfig::new().with_thresholds(0, 2, 0);
        let med_op = med_threshold_config.create_thresholds_operation().unwrap();
        if let OperationBody::SetOptions(op_body) = &med_op.body {
            assert_eq!(op_body.low_threshold, Some(0));
            assert_eq!(op_body.med_threshold, Some(2));
            assert_eq!(op_body.high_threshold, Some(0));
        }

        let high_threshold_config = AccountConfig::new().with_thresholds(0, 0, 3);
        let high_op = high_threshold_config.create_thresholds_operation().unwrap();
        if let OperationBody::SetOptions(op_body) = &high_op.body {
            assert_eq!(op_body.low_threshold, Some(0));
            assert_eq!(op_body.med_threshold, Some(0));
            assert_eq!(op_body.high_threshold, Some(3));
        }
    }

    #[tokio::test]
    async fn test_configure() {
        let env = mock_env(None, None, None);

        let account = Account::single(mock_signer1());
        let config = AccountConfig::new()
            .with_master_weight(10)
            .with_thresholds(1, 2, 3)
            .add_signer(mock_signer3().public_key(), 5);

        let tx = account.configure(&env, config).await.unwrap();

        assert!(matches!(tx, TransactionEnvelope::Tx(_)));

        let tx_env = match tx {
            TransactionEnvelope::Tx(env) => env,
            _ => return, // Will not reach here due to previous assertion
        };

        assert_eq!(tx_env.tx.operations.len(), 2);

        assert!(matches!(
            tx_env.tx.operations[0].body,
            OperationBody::SetOptions(_)
        ));

        if let OperationBody::SetOptions(op0_body) = &tx_env.tx.operations[0].body {
            assert_eq!(
                op0_body.signer,
                Some(XdrSigner {
                    key: SignerKey::Ed25519(mock_signer3().public_key().0.into()),
                    weight: 5
                })
            );
        }

        assert!(matches!(
            tx_env.tx.operations[1].body,
            OperationBody::SetOptions(_)
        ));

        if let OperationBody::SetOptions(op1_body) = &tx_env.tx.operations[1].body {
            assert_eq!(op1_body.master_weight, Some(10));
            assert_eq!(op1_body.low_threshold, Some(1));
            assert_eq!(op1_body.med_threshold, Some(2));
            assert_eq!(op1_body.high_threshold, Some(3));
        }
    }

    #[tokio::test]
    async fn test_sign_transaction_envelope() {
        let env = mock_env(None, None, None);

        let mut first_account = Account::single(mock_signer1());
        let mut second_account = Account::single(mock_signer3());

<<<<<<< HEAD
        let authorized_calls = Guard::NumberOfAllowedCalls(1);
        first_account.add_guard(authorized_calls.clone());
        second_account.add_guard(authorized_calls);
=======
        first_account.set_authorized_calls(1_i16);
        second_account.set_authorized_calls(1_i16);
>>>>>>> 07f0a255

        let tx = TransactionBuilder::new(&first_account, &env)
            .build()
            .await
            .unwrap();

        let first_signed_envelope = first_account
            .sign_transaction(&tx, &env.network_id())
            .unwrap();

        assert!(matches!(first_signed_envelope, TransactionEnvelope::Tx(_)));

        let first_envelope_signatures = match &first_signed_envelope {
            TransactionEnvelope::Tx(tx_v1) => &tx_v1.signatures,
            _ => &[][..], // Empty slice as fallback, assertion below will fail if this happens
        };
        assert_eq!(first_envelope_signatures.len(), 1); // First envelope should have exactly one signature

        let final_envelope = second_account
            .sign_transaction_envelope(&first_signed_envelope, &env.network_id())
            .unwrap();

        assert!(matches!(final_envelope, TransactionEnvelope::Tx(_)));

        let final_signatures = match &final_envelope {
            TransactionEnvelope::Tx(tx_v1) => &tx_v1.signatures,
            _ => &[][..], // Empty slice as fallback, assertion below will fail if this happens
        };
        assert_eq!(final_signatures.len(), 2); // Final envelope should have exactly two signatures

        let first_public_key = mock_signer1().public_key();
        let second_public_key = mock_signer3().public_key();
        assert_eq!(final_signatures[0].hint.0, &first_public_key.0[28..32]); // First signature should match first account's public key
        assert_eq!(final_signatures[1].hint.0, &second_public_key.0[28..32]); // Second signature should match second account's public key
<<<<<<< HEAD
=======

        assert_eq!(*second_account.authorized_calls(), 0); // Authorized calls should be decremented after signing
>>>>>>> 07f0a255
    }
}<|MERGE_RESOLUTION|>--- conflicted
+++ resolved
@@ -29,13 +29,8 @@
 //! // Single-signature account
 //! let account = Account::single(signer);
 //! ```
-<<<<<<< HEAD
 use crate::{Env, Signer, TransactionBuilder, error::SorobanHelperError, guard::Guard};
-=======
-use crate::{Env, Signer, TransactionBuilder, error::SorobanHelperError};
 use std::fmt;
-use std::ops::{Deref, DerefMut};
->>>>>>> 07f0a255
 use stellar_strkey::ed25519::PublicKey;
 use stellar_xdr::curr::{
     AccountEntry, AccountId, DecoratedSignature, Hash, Operation, OperationBody, SetOptionsOp,
@@ -75,8 +70,6 @@
     }
 }
 
-<<<<<<< HEAD
-=======
 impl fmt::Display for AccountSequence {
     fn fmt(&self, f: &mut fmt::Formatter<'_>) -> fmt::Result {
         write!(f, "{}", self.0)
@@ -95,82 +88,6 @@
     }
 }
 
-/// Tracks and limits the number of authorized transaction calls for an account.
-///
-/// This provides a safety mechanism to limit the number of transactions that can be
-/// submitted from a particular account, helping to prevent accidental or malicious
-/// transaction spamming.
-#[derive(Default, Debug, Clone, Copy, PartialEq, Eq)]
-pub struct AuthorizedCalls(u16);
-
-impl AuthorizedCalls {
-    /// Creates a new AuthorizedCalls with the specified limit.
-    ///
-    /// # Parameters
-    ///
-    /// * `calls` - The maximum number of calls allowed
-    pub fn new(calls: u16) -> Self {
-        Self(calls)
-    }
-
-    /// Checks if the account can make additional calls.
-    ///
-    /// Returns `true` if there are remaining calls available.
-    pub fn can_call(&self) -> bool {
-        self.0 > 0
-    }
-
-    /// Attempts to decrement the authorized calls counter.
-    ///
-    /// # Returns
-    ///
-    /// * `Ok(())` if the call counter was successfully decremented
-    /// * `Err` if no calls remain
-    pub fn try_decrement(&mut self) -> Result<(), SorobanHelperError> {
-        if !self.can_call() {
-            return Err(SorobanHelperError::Unauthorized(
-                "Account has reached the max number of authorized calls".to_string(),
-            ));
-        }
-
-        self.0 -= 1;
-        Ok(())
-    }
-}
-
-impl fmt::Display for AuthorizedCalls {
-    fn fmt(&self, f: &mut fmt::Formatter<'_>) -> fmt::Result {
-        write!(f, "{}", self.0)
-    }
-}
-
-impl Deref for AuthorizedCalls {
-    type Target = u16;
-
-    fn deref(&self) -> &Self::Target {
-        &self.0
-    }
-}
-
-impl DerefMut for AuthorizedCalls {
-    fn deref_mut(&mut self) -> &mut Self::Target {
-        &mut self.0
-    }
-}
-
-impl From<u16> for AuthorizedCalls {
-    fn from(value: u16) -> Self {
-        Self(value)
-    }
-}
-
-impl From<i16> for AuthorizedCalls {
-    fn from(value: i16) -> Self {
-        Self(value as u16)
-    }
-}
-
->>>>>>> 07f0a255
 /// Configuration options for setting up or modifying a Stellar account.
 ///
 /// Used to configure thresholds and signers for an account. This is particularly
@@ -300,14 +217,9 @@
     /// The account's identifier
     account_id: AccountId,
     /// Signer associated with this account
-<<<<<<< HEAD
-    pub signers: Vec<Signer>,
+    signer: Box<Signer>,
     /// List of guards associated with this account
     pub guards: Vec<Guard>,
-=======
-    signer: Box<Signer>,
-    /// Tracks and limits the number of authorized calls for this account
-    authorized_calls: AuthorizedCalls,
 }
 
 impl SingleAccount {
@@ -317,11 +229,11 @@
     ///
     /// * `signer` - The signer for this account
     /// * `authorized_calls` - The number of calls to authorize
-    pub fn new(signer: Signer, authorized_calls: impl Into<AuthorizedCalls>) -> Self {
+    pub fn new(signer: Signer) -> Self {
         Self {
             account_id: signer.account_id(),
             signer: Box::new(signer),
-            authorized_calls: authorized_calls.into(),
+            guards: Vec::new(),
         }
     }
 }
@@ -330,7 +242,6 @@
     fn fmt(&self, f: &mut fmt::Formatter<'_>) -> fmt::Result {
         write!(f, "SingleAccount({})", self.account_id.0)
     }
->>>>>>> 07f0a255
 }
 
 /// Represents a multisig account.
@@ -339,14 +250,9 @@
     /// The account's identifier
     account_id: AccountId,
     /// Signers associated with this account
-<<<<<<< HEAD
     pub signers: Vec<Signer>,
     /// List of guards associated with this account
     pub guards: Vec<Guard>,
-=======
-    signers: Vec<Signer>,
-    /// Tracks and limits the number of authorized calls for this account
-    authorized_calls: AuthorizedCalls,
 }
 
 impl MultisigAccount {
@@ -360,12 +266,11 @@
     pub fn new(
         account_id: AccountId,
         signers: Vec<Signer>,
-        authorized_calls: impl Into<AuthorizedCalls>,
     ) -> Self {
         Self {
             account_id,
             signers,
-            authorized_calls: authorized_calls.into(),
+            guards: Vec::new(),
         }
     }
 }
@@ -379,7 +284,6 @@
             self.signers.len()
         )
     }
->>>>>>> 07f0a255
 }
 
 /// Represents either a single-signature or multisig account.
@@ -436,15 +340,11 @@
     ///
     /// A new `Account` instance with the KeyPair variant
     pub fn single(signer: Signer) -> Self {
-<<<<<<< HEAD
         Self::KeyPair(SingleAccount {
+            signer: Box::new(signer.clone()),
             account_id: signer.account_id(),
-            signers: vec![signer],
             guards: Vec::new(),
         })
-=======
-        Self::KeyPair(SingleAccount::new(signer, i16::MAX))
->>>>>>> 07f0a255
     }
 
     /// Creates a new multisig Account instance with the provided account ID and signers.
@@ -458,18 +358,12 @@
     ///
     /// A new `Account` instance with the Multisig variant
     pub fn multisig(account_id: AccountId, signers: Vec<Signer>) -> Self {
-<<<<<<< HEAD
         Self::Multisig(MultisigAccount {
             account_id,
             signers,
             guards: Vec::new(),
         })
-=======
-        Self::Multisig(MultisigAccount::new(account_id, signers, i16::MAX))
->>>>>>> 07f0a255
-    }
-
-    // ==== Core Account Methods ====
+    }
 
     /// Returns the account's identifier.
     pub fn account_id(&self) -> AccountId {
@@ -487,7 +381,46 @@
         }
     }
 
-<<<<<<< HEAD
+    /// Loads the account information from the network.
+    ///
+    /// # Parameters
+    /// * `env` - The environment to use for loading the account
+    ///
+    /// # Returns
+    /// * `AccountEntry` - The account information
+    pub async fn load(&self, env: &Env) -> Result<AccountEntry, SorobanHelperError> {
+        env.get_account(&self.account_id().to_string()).await
+    }
+
+    /// Gets the current sequence number for the account.
+    ///
+    /// # Parameters
+    ///
+    /// * `env` - The environment to use for fetching the sequence number
+    ///
+    /// # Returns
+    ///
+    /// The current sequence number wrapped in `AccountSequence`
+    pub async fn get_sequence(&self, env: &Env) -> Result<AccountSequence, SorobanHelperError> {
+        let entry = self.load(env).await?;
+        Ok(AccountSequence::from(entry.seq_num.0))
+    }
+
+    /// Retrieves the next available sequence number.
+    ///
+    /// This is useful when preparing a new transaction.
+    ///
+    /// # Parameters
+    ///
+    /// * `env` - The environment to use for fetching the sequence number
+    ///
+    /// # Returns
+    ///
+    /// The next sequence number (current + 1) wrapped in `AccountSequence`
+    pub async fn next_sequence(&self, env: &Env) -> Result<AccountSequence, SorobanHelperError> {
+        Ok(self.get_sequence(env).await?.next())
+    }
+
     /// Adds a guard to the account.
     ///
     /// Guards are used to control and limit operations that can be performed with this account.
@@ -497,17 +430,12 @@
     ///
     /// * `guard` - The guard to add to the account
     pub fn add_guard(&mut self, guard: Guard) {
-=======
-    /// Returns the current authorized calls tracker.
-    pub fn authorized_calls(&self) -> AuthorizedCalls {
->>>>>>> 07f0a255
         match self {
             Self::KeyPair(account) => account.guards.push(guard),
             Self::Multisig(account) => account.guards.push(guard),
         }
     }
 
-<<<<<<< HEAD
     /// Checks if all guards associated with this account are satisfied.
     ///
     /// This method evaluates all guards attached to the account and returns
@@ -518,17 +446,12 @@
     /// * `true` - If all guards pass their checks (or if there are no guards)
     /// * `false` - If any guard fails its check
     pub fn check_guards(&self) -> bool {
-=======
-    /// Returns a mutable reference to the authorized calls tracker.
-    pub fn authorized_calls_mut(&mut self) -> &mut AuthorizedCalls {
->>>>>>> 07f0a255
         match self {
             Self::KeyPair(account) => account.guards.iter().all(|g| g.check()),
             Self::Multisig(account) => account.guards.iter().all(|g| g.check()),
         }
     }
 
-<<<<<<< HEAD
     /// Updates the state of all guards after an operation has been performed.
     ///
     /// This method should be called after a successful operation to update
@@ -538,55 +461,40 @@
             Self::KeyPair(account) => account.guards.iter_mut().for_each(|g| g.update()),
             Self::Multisig(account) => account.guards.iter_mut().for_each(|g| g.update()),
         }
-=======
-    /// Loads the account information from the network.
-    ///
-    /// # Parameters
-    /// * `env` - The environment to use for loading the account
-    ///
-    /// # Returns
-    /// * `AccountEntry` - The account information
-    pub async fn load(&self, env: &Env) -> Result<AccountEntry, SorobanHelperError> {
-        env.get_account(&self.account_id().to_string()).await
->>>>>>> 07f0a255
-    }
-
-    /// Gets the current sequence number for the account.
-    ///
-    /// # Parameters
-    ///
-    /// * `env` - The environment to use for fetching the sequence number
-    ///
-    /// # Returns
-    ///
-    /// The current sequence number wrapped in `AccountSequence`
-    pub async fn get_sequence(&self, env: &Env) -> Result<AccountSequence, SorobanHelperError> {
-        let entry = self.load(env).await?;
-        Ok(AccountSequence::from(entry.seq_num.0))
-    }
-
-    /// Retrieves the next available sequence number.
-    ///
-    /// This is useful when preparing a new transaction.
-    ///
-    /// # Parameters
-    ///
-    /// * `env` - The environment to use for fetching the sequence number
-    ///
-    /// # Returns
-    ///
-    /// The next sequence number (current + 1) wrapped in `AccountSequence`
-    pub async fn next_sequence(&self, env: &Env) -> Result<AccountSequence, SorobanHelperError> {
-        Ok(self.get_sequence(env).await?.next())
-    }
-
-    // ==== Transaction and Authorization Methods ====
-
-    /// Sets the number of authorized calls for the account.
-    ///
-    /// # Parameters
-    ///
-<<<<<<< HEAD
+    }
+
+    /// Sign a transaction using the account's signers.
+    ///
+    /// # Parameters
+    ///
+    /// * `tx` - The transaction to sign
+    /// * `network_id` - The network ID hash
+    /// * `signers` - The signers to use
+    ///
+    /// # Returns
+    ///
+    /// A vector of decorated signatures
+    fn sign_with_tx(
+        tx: &Transaction,
+        network_id: &Hash,
+        signers: &[Signer],
+    ) -> Result<VecM<DecoratedSignature, 20>, SorobanHelperError> {
+        let signatures: Vec<DecoratedSignature> = signers
+            .iter()
+            .map(|signer| signer.sign_transaction(tx, network_id))
+            .collect::<Result<_, _>>()
+            .map_err(|e| SorobanHelperError::XdrEncodingFailed(e.to_string()))?;
+        signatures.try_into().map_err(|_| {
+            SorobanHelperError::XdrEncodingFailed("Failed to convert signatures to XDR".to_string())
+        })
+    }
+
+    /// Signs a transaction, ensuring the account still has authorized calls.
+    ///
+    /// Decrements the authorized call counter when successful.
+    ///
+    /// # Parameters
+    ///
     /// * `tx` - The transaction to sign
     /// * `network_id` - The network ID hash
     ///
@@ -611,11 +519,6 @@
             tx: tx.clone(),
             signatures,
         }))
-=======
-    /// * `authorized_calls` - The number of calls to authorize
-    pub fn set_authorized_calls(&mut self, authorized_calls: i16) {
-        *self.authorized_calls_mut() = authorized_calls.into();
->>>>>>> 07f0a255
     }
 
     /// Signs a transaction envelope by appending new signatures.
@@ -633,18 +536,10 @@
         tx_envelope: &TransactionEnvelope,
         network_id: &Hash,
     ) -> Result<TransactionEnvelope, SorobanHelperError> {
-<<<<<<< HEAD
         if !self.check_guards() {
             return Err(SorobanHelperError::Unauthorized(
                 "The transaction didn't pass one or more guards".to_string(),
             ));
-=======
-        if !self.authorized_calls().can_call() {
-            return Err(SorobanHelperError::Unauthorized(format!(
-                "Account {} has reached the max number of authorized calls",
-                self
-            )));
->>>>>>> 07f0a255
         }
 
         let tx_v1 = match tx_envelope {
@@ -706,40 +601,6 @@
 
         let tx = tx.simulate_and_build(env, &self).await?;
         self.sign_transaction(&tx, &env.network_id())
-    }
-
-    /// Signs a transaction, ensuring the account still has authorized calls.
-    ///
-    /// Decrements the authorized call counter when successful.
-    ///
-    /// # Parameters
-    ///
-    /// * `tx` - The transaction to sign
-    /// * `network_id` - The network ID hash
-    ///
-    /// # Returns
-    ///
-    /// A signed transaction envelope
-    pub fn sign_transaction(
-        &mut self,
-        tx: &Transaction,
-        network_id: &Hash,
-    ) -> Result<TransactionEnvelope, SorobanHelperError> {
-        if !self.authorized_calls().can_call() {
-            return Err(SorobanHelperError::Unauthorized(format!(
-                "Account {} has reached the max number of authorized calls",
-                self
-            )));
-        }
-
-        let signatures = Self::sign_with_signers(tx, network_id, self.signers())?;
-
-        self.authorized_calls_mut().try_decrement()?;
-
-        Ok(TransactionEnvelope::Tx(TransactionV1Envelope {
-            tx: tx.clone(),
-            signatures,
-        }))
     }
 
     /// Signs a transaction without checking or decrementing the authorized_calls counter.
@@ -806,15 +667,10 @@
 mod test {
     use stellar_xdr::curr::{OperationBody, Signer as XdrSigner, SignerKey, TransactionEnvelope};
 
-<<<<<<< HEAD
+    use crate::account::AccountSequence;
     use crate::guard::Guard;
     use crate::mock::{all_signers, mock_env, mock_signer1, mock_signer3};
-    use crate::{Account, AccountConfig, SorobanHelperError, TransactionBuilder};
-=======
-    use crate::account::{AccountConfig, AuthorizedCalls, MultisigAccount, SingleAccount};
-    use crate::mock::{all_signers, mock_env, mock_signer1, mock_signer3};
-    use crate::{Account, TransactionBuilder};
->>>>>>> 07f0a255
+    use crate::{Account, AccountConfig, MultisigAccount, SingleAccount, SorobanHelperError, TransactionBuilder};
 
     #[tokio::test]
     async fn load_account() {
@@ -867,12 +723,8 @@
             .await
             .unwrap();
 
-<<<<<<< HEAD
         let authorized_calls = Guard::NumberOfAllowedCalls(1);
         account.add_guard(authorized_calls);
-=======
-        account.set_authorized_calls(1_i16);
->>>>>>> 07f0a255
 
         let signed_tx = account.sign_transaction(&tx, &env.network_id());
 
@@ -904,12 +756,8 @@
             .unwrap();
 
         // no authorized calls
-<<<<<<< HEAD
         let authorized_calls = Guard::NumberOfAllowedCalls(0);
         account.add_guard(authorized_calls);
-=======
-        account.set_authorized_calls(0_i16);
->>>>>>> 07f0a255
 
         // sign unsafe does not check the remaining authorized calls.
         let signed_tx = account.sign_transaction_unsafe(&tx, &env.network_id());
@@ -917,63 +765,10 @@
         assert!(signed_tx.is_ok());
     }
 
-<<<<<<< HEAD
-=======
     #[test]
-    fn test_authorized_calls_decrement() {
-        let mut auth = AuthorizedCalls::new(2);
-        assert!(auth.can_call());
-        assert!(auth.try_decrement().is_ok());
-        assert!(auth.try_decrement().is_ok());
-        assert!(auth.try_decrement().is_err());
-    }
-
-    #[test]
-    fn test_authorized_calls_value() {
-        let auth_zero = AuthorizedCalls::new(0);
-        assert_eq!(*auth_zero, 0);
-        assert!(!auth_zero.can_call());
-
-        let auth_with_calls = AuthorizedCalls::new(42);
-        assert_eq!(*auth_with_calls, 42);
-        assert!(auth_with_calls.can_call());
-
-        let mut auth_decrement = AuthorizedCalls::new(5);
-        assert_eq!(*auth_decrement, 5);
-
-        assert!(auth_decrement.try_decrement().is_ok());
-        assert_eq!(*auth_decrement, 4);
-
-        assert!(auth_decrement.try_decrement().is_ok());
-        assert_eq!(*auth_decrement, 3);
-    }
-
-    #[test]
-    fn test_authorized_calls_deref_mut() {
-        let mut auth = AuthorizedCalls::new(5);
-        assert_eq!(*auth, 5);
-
-        *auth = 10;
-        assert_eq!(*auth, 10);
-        assert!(auth.can_call());
-    }
-
-    #[test]
-    fn test_authorized_calls_from() {
-        let auth_from_u16 = AuthorizedCalls::from(123_u16);
-        assert_eq!(*auth_from_u16, 123);
-
-        let auth_from_i16 = AuthorizedCalls::from(456_i16);
-        assert_eq!(*auth_from_i16, 456);
-    }
-
-    #[test]
-    fn test_display_implementation() {
-        let seq = crate::account::AccountSequence::new(42);
+    fn test_display_account_sequence() {
+        let seq = AccountSequence::new(42);
         assert_eq!(seq.to_string(), "42");
-
-        let auth = crate::account::AuthorizedCalls::new(123);
-        assert_eq!(auth.to_string(), "123");
     }
 
     #[test]
@@ -1009,13 +804,13 @@
     #[test]
     fn test_account_display_implementations() {
         let signer = mock_signer1();
-        let single_account = SingleAccount::new(signer.clone(), 10_u16);
+        let single_account = SingleAccount::new(signer.clone());
         let expected_single_display = format!("SingleAccount({})", signer.account_id().0);
         assert_eq!(single_account.to_string(), expected_single_display);
 
         let signers = all_signers();
         let account_id = mock_signer3().account_id();
-        let multisig_account = MultisigAccount::new(account_id.clone(), signers.clone(), 5_u16);
+        let multisig_account = MultisigAccount::new(account_id.clone(), signers.clone());
         let expected_multisig_display = format!(
             "MultisigAccount({}, {} signers)",
             account_id.0,
@@ -1033,7 +828,7 @@
     #[test]
     fn test_account_from_implementations() {
         let signer1 = mock_signer1();
-        let single_account = SingleAccount::new(signer1.clone(), 10_u16);
+        let single_account = SingleAccount::new(signer1);
         let expected_id = single_account.account_id.0.to_string();
         let account_from_single: Account = single_account.into();
 
@@ -1049,7 +844,7 @@
         let expected_multi_id = account_id.0.to_string();
         let expected_signers_len = signers.len();
 
-        let multisig_account = MultisigAccount::new(account_id, signers, 5_u16);
+        let multisig_account = MultisigAccount::new(account_id, signers);
         let account_from_multisig: Account = multisig_account.into();
 
         assert!(matches!(account_from_multisig, Account::Multisig(_)));
@@ -1070,7 +865,6 @@
         );
     }
 
->>>>>>> 07f0a255
     #[tokio::test]
     async fn test_next_sequence() {
         let env = mock_env(None, None, None);
@@ -1180,14 +974,9 @@
         let mut first_account = Account::single(mock_signer1());
         let mut second_account = Account::single(mock_signer3());
 
-<<<<<<< HEAD
         let authorized_calls = Guard::NumberOfAllowedCalls(1);
         first_account.add_guard(authorized_calls.clone());
         second_account.add_guard(authorized_calls);
-=======
-        first_account.set_authorized_calls(1_i16);
-        second_account.set_authorized_calls(1_i16);
->>>>>>> 07f0a255
 
         let tx = TransactionBuilder::new(&first_account, &env)
             .build()
@@ -1222,10 +1011,5 @@
         let second_public_key = mock_signer3().public_key();
         assert_eq!(final_signatures[0].hint.0, &first_public_key.0[28..32]); // First signature should match first account's public key
         assert_eq!(final_signatures[1].hint.0, &second_public_key.0[28..32]); // Second signature should match second account's public key
-<<<<<<< HEAD
-=======
-
-        assert_eq!(*second_account.authorized_calls(), 0); // Authorized calls should be decremented after signing
->>>>>>> 07f0a255
     }
 }
--- conflicted
+++ resolved
@@ -1,10 +1,5 @@
 use crate::{
-<<<<<<< HEAD
     crypto, error::SorobanHelperError, parser, transaction::TransactionBuilder, Account, Provider
-=======
-    Provider, Signer, account::AccountManager, crypto, error::SorobanHelperError, parser,
-    transaction::TransactionBuilder,
->>>>>>> d4fd6284
 };
 use std::fs;
 use stellar_xdr::curr::{
@@ -123,11 +118,7 @@
             }
         };
 
-<<<<<<< HEAD
         let mut builder = TransactionBuilder::new(account_id.into(), sequence.0 + 2);
-=======
-        let mut builder = TransactionBuilder::new(account_id, sequence + 2);
->>>>>>> d4fd6284
         builder.add_operation(create_operation);
 
         let deploy_tx = builder.simulate_and_build(provider, account).await?;
@@ -159,11 +150,7 @@
             }),
         };
 
-<<<<<<< HEAD
         let mut builder = TransactionBuilder::new(account.account_id().into(), sequence_num);
-=======
-        let mut builder = TransactionBuilder::new(account_id, sequence);
->>>>>>> d4fd6284
         builder.add_operation(upload_operation);
 
         let upload_tx = builder.simulate_and_build(provider, account).await?;
@@ -211,11 +198,10 @@
             }),
         };
 
-<<<<<<< HEAD
-        let mut builder = TransactionBuilder::new(account_id.into(), sequence.0 + 1);
-=======
-        let mut builder = TransactionBuilder::new(account_id, sequence + 1);
->>>>>>> d4fd6284
+        let mut builder = TransactionBuilder::new(
+            account_id.into(),
+            sequence.0 + 1
+        );
         builder.add_operation(invoke_operation);
 
         let invoke_tx = builder.simulate_and_build(provider, account).await?;

use crate::{
    Account, Env, crypto, error::SorobanHelperError, operation::Operations,
    transaction::TransactionBuilder,
};
use std::fs;
use stellar_strkey::Contract as ContractId;
use stellar_xdr::curr::{
    ContractIdPreimage, ContractIdPreimageFromAddress, Hash, ScAddress, ScVal,
};

const CONSTRUCTOR_FUNCTION_NAME: &str = "__constructor";

#[derive(Clone)]
pub struct ClientContractConfigs {
    pub contract_id: ContractId,
    pub env: Env,
    pub account: Account,
}

pub struct Contract {
    wasm_bytes: Vec<u8>,
    wasm_hash: Hash,
    client_configs: Option<ClientContractConfigs>,
}

impl Clone for Contract {
    fn clone(&self) -> Self {
        Self {
            wasm_bytes: self.wasm_bytes.clone(),
            wasm_hash: self.wasm_hash.clone(),
            client_configs: self.client_configs.clone(),
        }
    }
}

impl Contract {
    pub fn new(
        wasm_path: &str,
        client_configs: Option<ClientContractConfigs>,
    ) -> Result<Self, SorobanHelperError> {
        let wasm_bytes = fs::read(wasm_path)?;
        let wasm_hash = crypto::sha256_hash(&wasm_bytes);

        Ok(Self {
            wasm_bytes,
            wasm_hash,
            client_configs,
        })
    }

    pub async fn deploy(
        mut self,
        env: &Env,
        account: &mut Account,
        constructor_args: Option<Vec<ScVal>>,
    ) -> Result<Self, SorobanHelperError> {
        self.upload_wasm(account, env).await?;

        let salt = crypto::generate_salt();
        let contract_id =
            crypto::calculate_contract_id(&account.account_id(), &salt, &env.network_id())?;

        let contract_id_preimage = ContractIdPreimage::Address(ContractIdPreimageFromAddress {
            address: ScAddress::Account(account.account_id()),
            salt,
        });

        let has_constructor =
            String::from_utf8_lossy(&self.wasm_bytes).contains(CONSTRUCTOR_FUNCTION_NAME);
        let create_operation = Operations::create_contract(
            contract_id_preimage,
            self.wasm_hash.clone(),
            if has_constructor {
                constructor_args
            } else {
                None
            },
        )?;

        let builder = TransactionBuilder::new(account, env).add_operation(create_operation);

        let deploy_tx = builder.simulate_and_build(env, account).await?;
        let tx_envelope = account.sign_transaction(&deploy_tx, &env.network_id())?;
        env.send_transaction(&tx_envelope).await?;

        self.set_client_configs(ClientContractConfigs {
            contract_id,
            env: env.clone(),
            account: account.clone(),
        });

        Ok(self)
    }

    fn set_client_configs(&mut self, client_configs: ClientContractConfigs) {
        self.client_configs = Some(client_configs);
    }

    pub fn contract_id(&self) -> Option<ContractId> {
        self.client_configs.as_ref().map(|c| c.contract_id)
    }

    async fn upload_wasm(
        &self,
        account: &mut Account,
        env: &Env,
    ) -> Result<(), SorobanHelperError> {
        let upload_operation = Operations::upload_wasm(self.wasm_bytes.clone())?;

        let builder = TransactionBuilder::new(account, env).add_operation(upload_operation);

        let upload_tx = builder.simulate_and_build(env, account).await?;
        let tx_envelope = account.sign_transaction(&upload_tx, &env.network_id())?;

        match env.send_transaction(&tx_envelope).await {
            Ok(_) => Ok(()),
            Err(e) => {
                // If it failed because the code already exists, that's fine
                if let SorobanHelperError::ContractCodeAlreadyExists = e {
                    Ok(())
                } else {
                    Err(e)
                }
            }
        }
    }

    pub async fn invoke(
        &mut self,
        function_name: &str,
        args: Vec<ScVal>,
    ) -> Result<stellar_rpc_client::GetTransactionResponse, SorobanHelperError> {
        let client_configs = self
            .client_configs
            .as_mut()
            .ok_or(SorobanHelperError::ContractDeployedConfigsNotSet)?;

        let contract_id = client_configs.contract_id;
        let env = client_configs.env.clone();

        let invoke_operation = Operations::invoke_contract(&contract_id, function_name, args)?;

        let builder =
            TransactionBuilder::new(&client_configs.account, &env).add_operation(invoke_operation);

        let invoke_tx = builder
            .simulate_and_build(&env, &client_configs.account)
            .await?;
        let tx_envelope = client_configs
            .account
<<<<<<< HEAD
            .sign_transaction(&invoke_tx, &env.network_id())?;
        let result = env.send_transaction(&tx_envelope).await?;

        parser::parse_transaction_result(&result)
=======
            .sign_transaction(&invoke_tx, env.network_id())?;
        env.send_transaction(&tx_envelope).await
>>>>>>> ba0efd17
    }
}

#[cfg(test)]
mod test {
    #[tokio::test]
    async fn test_contract_deploy() {
        // TODO.
    }

    #[tokio::test]
    async fn test_contract_invoke() {
        // TODO.
    }

    #[tokio::test]
    async fn test_upload_wasm() {
        // TODO.
    }
}<|MERGE_RESOLUTION|>--- conflicted
+++ resolved
@@ -148,15 +148,9 @@
             .await?;
         let tx_envelope = client_configs
             .account
-<<<<<<< HEAD
             .sign_transaction(&invoke_tx, &env.network_id())?;
-        let result = env.send_transaction(&tx_envelope).await?;
 
-        parser::parse_transaction_result(&result)
-=======
-            .sign_transaction(&invoke_tx, env.network_id())?;
         env.send_transaction(&tx_envelope).await
->>>>>>> ba0efd17
     }
 }
 

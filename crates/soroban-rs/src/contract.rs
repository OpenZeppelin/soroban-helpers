--- conflicted
+++ resolved
@@ -1,11 +1,6 @@
 use crate::{
-<<<<<<< HEAD
-    Account, Parser, ParserType, Provider, crypto, error::SorobanHelperError,
-    operation::Operations, parser::ParseResult, transaction::TransactionBuilder,
-=======
-    Account, Env, crypto, error::SorobanHelperError, operation::Operations, parser,
-    transaction::TransactionBuilder,
->>>>>>> 13742c8e
+    Account, Env, Parser, ParserType, crypto, error::SorobanHelperError, operation::Operations,
+    parser::ParseResult, transaction::TransactionBuilder,
 };
 use std::fs;
 use stellar_strkey::Contract as ContractId;
